--- conflicted
+++ resolved
@@ -400,19 +400,11 @@
 
 ```haskell
 λ> import Layoutz
-<<<<<<< HEAD
-λ> center $ box "Hello" [text "World!"]
-        ┌─Hello─┐
-        │ World!│
-        └───────┘
-λ> table ["A", "B"] [[text "1", text "2"]]
-=======
 λ> putStrLn $ render $ center $ box "Hello" [text "World!"]
 ┌──Hello──┐
 │ World!  │
 └─────────┘
 λ> putStrLn $ render $ table ["A", "B"] [[text "1", text "2"]]
->>>>>>> d5c443ff
 ┌───┬───┐
 │ A │ B │
 ├───┼───┤
