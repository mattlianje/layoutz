--- conflicted
+++ resolved
@@ -19,7 +19,7 @@
 
   /* Combine them */
   val demo = layout(
-    center(row("layoutz", underline("ˆ")("DEMO"))),
+    center(row("Layoutz", underline("ˆ")("DEMO"))),
     row(
       statusCard(Border.Thick)("API", "UP"),
       statusCard("Users", "1.2K"),
@@ -31,33 +31,11 @@
     ),
     margin("[Scala!]")(
       row(
-<<<<<<< HEAD
         box("Deploy Status")(
           layout(
             inlineBar("Build", 1.0),
             inlineBar("Test", 0.8),
             inlineBar("Deploy", 0.3)
-=======
-        statusCard(Border.Thick)("API", "UP"),
-        statusCard("Users", "1.2K"),
-        statusCard(Border.Double)("CPU", "23%"),
-        tableElement,
-        section("Pugilists")(
-          kv("Kazushi" -> "Sakuraba", "Jet" -> "Li", "Rory" -> "MacDonald")
-        )
-      ),
-      margin("[Scala!]")(
-        row(
-          box("Deploy Status")(
-            layout(
-              inlineBar("Build", 1.0),
-              inlineBar("Test", 0.8),
-              inlineBar("Deploy", 0.3)
-            )
-          ),
-          tree("📁 Project")(
-            tree("src", tree("main.scala"), tree("api.scala"))
->>>>>>> 790306f1
           )
         ),
         tree("📁 Project")(
