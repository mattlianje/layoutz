<p align="center">
  <img src="pix/layoutz-demo.png" width="700">
</p>

# <img src="pix/layoutz.png" width="60"> layoutz
**Simple, beautiful CLI output 🪶**

Build declarative and composable sections, trees, tables, dashboards, and interactive Elm-style apps for your consoles. Part of [d4](https://github.com/mattlianje/d4)

## Features
- Zero dependencies, use **Layoutz.scala** like a header-file
- Effortless composition of elements
- Rich text formatting: alignment, wrapping, justification, underlines
- Lists, trees, tables, charts, progress bars, and more
- Thread-safe, purely functional rendering
- Use `LayoutzApp` trait + `LayoutzRuntime` for Elm-style TUI's

## Installation
**layoutz** is on MavenCentral and cross-built for Scala, 2.12, 2.13, 3.x
```scala
"xyz.matthieucourt" %% "layoutz" % "0.1.0"
```
Or try in REPL:
```bash
scala-cli repl --scala 3 --dep xyz.matthieucourt:layoutz_3:0.1.0
```

All you need:
```scala
import layoutz._
```

## Quickstart
```scala
import layoutz._

<<<<<<< HEAD
val build = layout(
  center(underline("DEPLOY PIPELINE"), 30),
  br,
=======
val dashboard = layout(
  center(underline("Test Dashboard", "^")),
>>>>>>> 01d02ae1
  row(
    statusCard("API", "LIVE", Border.Double),
    statusCard("DB", "99.9%"),
    statusCard("Cache", "READY", Border.Thick)
  ),
<<<<<<< HEAD
  br,
  box("Latest")(
    ul("→")("Fix auth bug", "Add metrics", "Update deps")
  ),
  br,
  inlineBar("Progress", 0.75)
=======
  box("Services", Border.Round)(
    ul("Production",
       ul("→")("auth-service"),
       "Staging",
       ul("test-api", ul("more nest"))
      ),
    inlineBar("Health", 0.94)
  )
>>>>>>> 01d02ae1
).render
```
```
           Test Dashboard
           ^^^^^^^^^^^^^^

╔════════╗ ┌─────────┐ ┏━━━━━━━━━┓
║ API    ║ │ DB      │ ┃ Cache   ┃
║ LIVE   ║ │ 99.9%   │ ┃ READY   ┃
╚════════╝ └─────────┘ ┗━━━━━━━━━┛

╭─────────────Services──────────────╮
│ • Production                      │
│   → auth-service                  │
│ • Staging                         │
│   ◦ test-api                      │
│     ▪ more nest                   │
│                                   │
│ Health [██████████████████──] 94% │
╰───────────────────────────────────╯
```

## Motivation
- We have `s"..."`, and full-blown TUI libraries - but there is a gap in-between.
- With LLM's, boilerplate code that formats & "pretty-prints" is **_cheaper than ever_**...
- Thus, **_more than ever_**, "string formatting code" is spawning, and polluting domain logic
- Utlimately, **layoutz** is just a tiny, declarative DSL to combat this

## Core concepts
- Every piece of content is an `Element`
- Elements are **immutable** and **composable** - you build complex layouts by combining simple elements.
- A `layout` is just a special element that arranges other elements **vertically** with consistent spacing:
```scala
layout(elem1, elem2, elem3)  /* Joins with "\n" */
```
Call `.render` on an element to get a String

The power comes from **uniform composition**, since everything is an `Element`, everything can be combined with everything else.

## Elements
All components implementing the Element interface you can use in your layouts...

### Text: `Text` *(optional)*
**layoutz** implicitly converts Strings to `Text` elements - the `Text()` wrapper is technically redundant:
```scala
"Simple text" // <- automatically converted to Text element
Text("Simple text") // <- you don't need to do this
```

### Line Break: `br`
Add extra line-break "\n" with `br`:
```scala
layout("Line 1", br, "Line 2")
```

### Section: `section`
```scala
section("Config")(kv("env" -> "prod"))
section("Status", "-")(kv("health" -> "ok"))
section("Report", "#", 5)(kv("items" -> "42"))
```
```
=== Config ===
env : prod

--- Status ---
health : ok

##### Report #####
items : 42
```

### Layout (vertical): `layout`
```scala
layout("First", "Second", "Third")
```
```
First
Second
Third
```

### Row (horizontal): `row`
```scala
row("Left", "Middle", "Right")
```
```
Left Middle Right
```

### Columns: `columns`

```scala
columns(
  layout("Tasks", ul("Setup", "Code", ul("more stuff"))),
  layout("Status", "foo", "bar", "baz")
)

```
```
Tasks           Status
• Setup         foo
• Code          bar
  ◦ more stuff  baz
```

### Horizontal rule: `hr`
```scala
hr
hr("~", 10)
```
```
──────────────────────────────────────────────────
~~~~~~~~~
```

### Key-value pairs: `kv`
```scala
kv("name" -> "Alice", "role" -> "admin")
```
```
name : Alice
role : admin
```

### Table: `table`
```scala
table(
  headers = Seq("Name", "Status"),
  rows = Seq(Seq("Alice", "Online"), Seq("Bob", "Away"))
)
```
```
┌───────┬────────┐
│ Name  │ Status │
├───────┼────────┤
│ Alice │ Online │
│ Bob   │ Away   │
└───────┴────────┘
```



### Ordered Lists: `ol`
Automatically numbered lists
```scala
ol("First step", "Second step", "Third step")
```
```
1. First step
2. Second step
3. Third step
```

Hierarchical nested numbering
```scala
ol("Setup",
  ol("Install tools", "Configure IDE"),
  "Development", 
  ol("Write code", ol("Unit tests", "Integration tests")),
  "Deploy")
```
```
1. Setup
  a. Install tools
  b. Configure IDE
2. Development
  a. Write code
    i. Unit tests
    ii. Integration tests
3. Deploy
```

Mix with other elements
```scala
ol("Initialize project",
  ul("Create repo", "Setup CI/CD"),
  inlineBar("Progress", 0.6),
  "Ready to code!")
```
```
1. Initialize project
2. • Create repo
   • Setup CI/CD
3. Progress [████████████────────] 60%
4. Ready to code!
```

### Unordered Lists: `ul`
Clean unordered lists with custom bullets
```scala
ul("Feature A", "Feature B", "Feature C")
ul("→")("Item 1", "Item 2")
```
```
• Feature A
• Feature B
• Feature C

→ Item 1
→ Item 2
```

Nested lists with auto-styling
```scala
ul("Backend",
  ul("API", "Database"),
  "Frontend", 
  ul("Components", ul("Header", "Footer")))
```
```
• Backend
  ◦ API
  ◦ Database
• Frontend
  ◦ Components
    ▪ Header
    ▪ Footer
```

Mix with other elements
```scala
ul("System Status",
  "CPU: 45%",
  inlineBar("Memory", 0.78),
  statusCard("Health", "OK"))
```
```
• System Status
• CPU: 45%
• Memory [███████████████▌─────] 78%
• ┌─────────┐
  │ Health  │
  │ OK      │
  └─────────┘
```

### Underline: `underline`
Add underlines to any element
```scala
underline("Important Title")
underline("Custom", "=")
```
```
Important Title
───────────────

Custom
══════
```

### Box: `box`
With title:
```scala
box("Summary")(kv("total" -> "42"))
```
```
┌──Summary───┐
│ total : 42 │
└────────────┘
```

Without title:
```scala
box(kv("total" -> "42"))
```
```
┌────────────┐
│ total : 42 │
└────────────┘
```

### Status card: `statusCard`
```scala
statusCard("CPU", "45%")
```
```
┌───────┐
│ CPU   │
│ 45%   │
└───────┘
```

### Progress bar: `inlineBar`
```scala
inlineBar("Download", 0.75)
```
```
Download [███████████████─────] 75%
```

### Spinner: `spinner`
```scala
spinner("Loading...", frame = 3)
spinner("Processing", frame = 0, SpinnerStyle.Line)
```
```
⠸ Loading...
|| Processing
```
Styles: `Dots` (default), `Line`, `Clock`, `Bounce`

### Diff block: `diffBlock`
```scala
diffBlock(
  added = Seq("new feature"),
  removed = Seq("old code")
)
```
```
Changes:
- old code
+ new feature
```

### Tree: `tree`/`branch`/`leaf`
```scala
tree("Project")(
  branch("src",
    branch("main", leaf("App.scala")),
    branch("test", leaf("AppSpec.scala"))
  )
)
```
```
Project
└── src/
    ├── main/
    │   └── App.scala
    └── test/
        └── AppSpec.scala
```

### Banner: `banner`
```scala
banner("System Dashboard", BorderStyle.Double)
```
```
╔═══════════════════╗
║ System Dashboard  ║
╚═══════════════════╝
```

### Chart: `chart`
```scala
chart(
  "Web" -> 10,
  "Mobile" -> 20,
  "API" -> 15
)
```
```
Web            │████████████████ 10.0
Mobile         │████████████████████████████████ 20.0
API            │███████████████████████████ 15.0
```

## Text Formatting & Layout

### Alignment: `center`/`leftAlign`/`rightAlign`
Align text within a specified width
```scala
center("TITLE", 20)
leftAlign("Left side", 20)
rightAlign("Right side", 20)
```
```
       TITLE        
Left side           
          Right side
```

Works with multiline text:
```scala
center("Line 1\nLine 2", 15)
```
```
   Line 1   
   Line 2   
```

### Text Wrapping: `wrap`
Wrap long text at word boundaries
```scala
wrap("This is a very long line that should be wrapped at word boundaries", 20)
```
```
This is a very long
line that should be
wrapped at word
boundaries
```

### Text Justification: `justify`/`justifyAll`
Distribute spaces to fit exact width
```scala
justify("This text will be justified to fit exactly", 25)
justifyAll("All lines\neven the last", 15)
```
```
This text will be justified to fit exactly

All lines even
even  the  last
```

### Border Styles
Elements like `box`, `table`, and `banner` support different `BorderStyle` options:

**Single** (default):
```scala
box("Title", BorderStyle.Single)("")
```
```
┌─Title─┐
│       │
└───────┘
```

**Double**:
```scala
banner("Welcome", BorderStyle.Double)
```
```
╔═════════╗
║ Welcome ║
╚═════════╝
```

**Thick**:
```scala
table(headers, rows, BorderStyle.Thick)
```
```
┏━━━━━━━┳━━━━━━━━┓
┃ Name  ┃ Status ┃
┣━━━━━━━╋━━━━━━━━┫
┃ Alice ┃ Online ┃
┗━━━━━━━┻━━━━━━━━┛
```

**Round**:
```scala
box("Info", BorderStyle.Round)("")
```
```
╭─Info─╮
│      │
╰──────╯
```

**Custom**:
```scala
box("Alert", BorderStyle.Custom(
  corner = "+", 
  horizontal = "=", 
  vertical = "|"
))("")
```
```
+=Alert=+
|       |
+=======+
```

## Working with collections
The full power of Scala functional collections is at your fingertips to render your strings with **layoutz**
```scala
case class User(name: String, role: String)
val users = Seq(User("Alice", "Admin"), User("Bob", "User"), User("Tom", "User"))

val usersByRole = users.groupBy(_.role)
section("Users by Role")(
  layout(
    usersByRole.map { case (role, roleUsers) =>
      box(role)(
        ul(roleUsers.map(_.name): _*)
      )
    }.toSeq: _*
  )
)
```
```
=== Users by Role ===
┌──Admin──┐
│ • Alice │
└─────────┘

┌──User──┐
│ • Bob  │
│ • Tom  │
└────────┘
```

## Interactive Apps
Build **Elm-style terminal applications** with the `LayoutzApp` architecture.

### `LayoutzApp[State, Message]`
The type parameters define your app's contract:
- **State**: Your application's state type (primitive like `Int`, case class like `TodoState`, etc.)  
- **Message**: Union type of all possible actions your app can handle (often sealed trait or simple strings)

You implement four methods:
- `init: State` - Initial state when app starts
- `view(state: State): Element` - Render current state to UI elements  
- `onKey(key: Key): Option[Message]` - Convert keyboard input to optional messages
- `update(message: Message, state: State): State` - Apply message to state, return new state

`LayoutzRuntime.run()` handles the event loop, terminal management, and threading automatically.

```scala
object CounterApp extends LayoutzApp[Int, String] {
  def init = 0
  def update(msg: String, count: Int) = msg match {
    case "inc" => count + 1
    case "dec" => count - 1
    case _ => count
  }
  def onKey(k: Key) = k match {
    case CharKey('+') => Some("inc")
    case CharKey('-') => Some("dec") 
    case _ => None
  }
  def view(count: Int) = 
    section("Counter")(s"Count: $count")
}

LayoutzRuntime.run(CounterApp)
```

## Key System
**Key types**: `CharKey(c)`, `EnterKey`, `ArrowUpKey`, `SpecialKey("Ctrl+S")`, auto-generated `SpinnerTickKey`/`ProgressTickKey`

### Input Handling Pattern
```scala
def onKey(k: Key): Option[Message] = k match {
  case CharKey(c) if c.isPrintable => Some(AddChar(c))
  case BackspaceKey => Some(DeleteChar)
  case ArrowLeftKey => Some(MoveLeft)
  case SpecialKey("Ctrl+S") => Some(Save)
  case SpinnerTickKey => Some(UpdateAnimation)
  case _ => None
}
```

## Inspiration
- [ScalaTags](https://github.com/com-lihaoyi/scalatags) by Li Haoyi
- Countless templating libraries via osmosis ...<|MERGE_RESOLUTION|>--- conflicted
+++ resolved
@@ -34,36 +34,20 @@
 ```scala
 import layoutz._
 
-<<<<<<< HEAD
 val build = layout(
   center(underline("DEPLOY PIPELINE"), 30),
   br,
-=======
-val dashboard = layout(
-  center(underline("Test Dashboard", "^")),
->>>>>>> 01d02ae1
   row(
     statusCard("API", "LIVE", Border.Double),
     statusCard("DB", "99.9%"),
     statusCard("Cache", "READY", Border.Thick)
   ),
-<<<<<<< HEAD
   br,
   box("Latest")(
     ul("→")("Fix auth bug", "Add metrics", "Update deps")
   ),
   br,
   inlineBar("Progress", 0.75)
-=======
-  box("Services", Border.Round)(
-    ul("Production",
-       ul("→")("auth-service"),
-       "Staging",
-       ul("test-api", ul("more nest"))
-      ),
-    inlineBar("Health", 0.94)
-  )
->>>>>>> 01d02ae1
 ).render
 ```
 ```
